# Twissandra

Twissandra is an example project, created to learn and demonstrate how to use
Cassandra.  Running the project will present a website that has similar
functionality to Twitter.

You can see a running copy at [http://twissandra.com/](http://twissandra.com/)

Most of the magic happens in twissandra/cass.py, so check that out.

## Installation

Installing Twissandra is fairly straightforward.  Really it just involves
checking out Cassandra and Twissandra, doing a little configuration, and
then starting it up.  Here's a roadmap of the steps we're going to take to
install the project:

1. Check out the latest Cassandra source code
2. Check out the Twissandra source code
3. Install and configure Cassandra
4. Create a virtual Python environment with Twissandra's dependencies
5. Start up the webserver

### Check out the latest Cassandra source code

    git clone git://git.apache.org/cassandra.git

### Check out the Twissandra source code

<<<<<<< HEAD
    git clone git://github.com/twissandra/twissandra.git
=======
    git clone git://github.com/eevans/twissandra.git
>>>>>>> e4b7dcee

### Install and configure Cassandra

Now build Cassandra:

    cd cassandra
    ant

Then we need to create our database directories on disk:

    sudo mkdir -p /var/log/cassandra
    sudo chown -R `whoami` /var/log/cassandra
    sudo mkdir -p /var/lib/cassandra
    sudo chown -R `whoami` /var/lib/cassandra

Finally we can start Cassandra:

    ./bin/cassandra -f

### Create a virtual Python environment with Twissandra's dependencies

First, make sure to have virtualenv installed.  If it isn't installed already,
this should do the trick:

    sudo easy_install -U virtualenv

Now let's create a new virtual environment, and begin using it:

    virtualenv twiss
    source twiss/bin/activate

We should install pip, so that we can more easily install Twissandra's
dependencies into our new virtual environment:

    easy_install -U pip

Now let's install all of the dependencies:

    pip install -U -r twissandra/requirements.txt

Now that we've got all of our dependencies installed, we're ready to start up
the server.

### Create the schema

Make sure you're in the Twissandra checkout, and then run the sync_cassandra
command to create the proper keyspace in Cassandra:

    cd twissandra
    python manage.py sync_cassandra

### Start up the webserver

This is the fun part! We're done setting everything up, we just need to run it:

    python manage.py runserver

Now go to http://127.0.0.1:8000/ and you can play with Twissandra!

## Schema Layout

In Cassandra, the way that your data is structured is very closely tied to how
how it will be retrieved.  Let's start with the user table. The key is a
username, and the columns are the properties on the user:

    -- User storage
    CREATE TABLE users (username text PRIMARY KEY, password text);

Friends and followers are keyed by the username in the `following` and
`followers` tables respectively.  The use of a compound PRIMARY KEY like
this allows us to setup a one to many relationship between a user and the
people they are following, or the people following them.
    
    -- Users user is following
    CREATE TABLE following (
        username text,
        followed text,
        PRIMARY KEY(username, followed)
    );
    
    -- Users who follow user
    CREATE TABLE followers (
        username text,
        following text,
        PRIMARY KEY(username, following)
    );

Tweets are stored with a UUID for the key.

    -- Tweet storage
    CREATE TABLE tweets (id uuid PRIMARY KEY, username text, body text);

The `timeline` and `userline` tables keep track of which tweets should
appear, and in what order.  To that effect, the partition key is the
username, with columns for the time each was posted, and the text of the
tweet.

The `timeline` table has an additional column for storing the user who
authored the tweet.  This is because the timeline stores a materialized
view of the tweets a user is interested in; tweets created by others:

    -- Materialized view of tweets created by user
    CREATE TABLE userline (
        posted_at timeuuid,
        username text,
        body text,
        PRIMARY KEY(username, posted_at)
    );

    -- Materialized view of tweets created by user, and users she follows
    CREATE TABLE timeline (
        username text,
        posted_at timeuuid,
        posted_by text,
        body text,
        PRIMARY KEY(username, posted_at)
    );<|MERGE_RESOLUTION|>--- conflicted
+++ resolved
@@ -27,11 +27,7 @@
 
 ### Check out the Twissandra source code
 
-<<<<<<< HEAD
-    git clone git://github.com/twissandra/twissandra.git
-=======
     git clone git://github.com/eevans/twissandra.git
->>>>>>> e4b7dcee
 
 ### Install and configure Cassandra
 
