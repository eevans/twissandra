--- conflicted
+++ resolved
@@ -55,11 +55,8 @@
 # List of callables that know how to import templates from various sources.
 TEMPLATE_LOADERS = (
     'django.template.loaders.filesystem.Loader',
-<<<<<<< HEAD
-=======
     'django.template.loaders.app_directories.Loader',
 #     'django.template.loaders.eggs.Loader',
->>>>>>> e4b7dcee
 )
 
 TEMPLATE_CONTEXT_PROCESSORS = (
