--- conflicted
+++ resolved
@@ -13,7 +13,6 @@
     'save_tweet', 'add_friends', 'remove_friends', 'DatabaseError',
     'NotFound', 'InvalidDictionary', 'PUBLIC_USERLINE_KEY']
 
-<<<<<<< HEAD
 CLIENT = pycassa.connect('Twissandra')
 
 USER = pycassa.ColumnFamily(CLIENT, 'User', dict_class=OrderedDict)
@@ -23,22 +22,6 @@
 TWEET = pycassa.ColumnFamily(CLIENT, 'Tweet', dict_class=OrderedDict)
 TIMELINE = pycassa.ColumnFamily(CLIENT, 'Timeline', dict_class=OrderedDict)
 USERLINE = pycassa.ColumnFamily(CLIENT, 'Userline', dict_class=OrderedDict)
-=======
-CLIENT = pycassa.connect_thread_local(framed_transport=True)
-
-USER = pycassa.ColumnFamily(CLIENT, 'Twissandra', 'User',
-    dict_class=OrderedDict)
-FRIENDS = pycassa.ColumnFamily(CLIENT, 'Twissandra', 'Friends',
-    dict_class=OrderedDict)
-FOLLOWERS = pycassa.ColumnFamily(CLIENT, 'Twissandra', 'Followers',
-    dict_class=OrderedDict)
-TWEET = pycassa.ColumnFamily(CLIENT, 'Twissandra', 'Tweet',
-    dict_class=OrderedDict)
-TIMELINE = pycassa.ColumnFamily(CLIENT, 'Twissandra', 'Timeline',
-    dict_class=OrderedDict)
-USERLINE = pycassa.ColumnFamily(CLIENT, 'Twissandra', 'Userline',
-    dict_class=OrderedDict)
->>>>>>> 8cb49142
 
 # NOTE: Having a single userline key to store all of the public tweets is not
 #       scalable.  Currently, Cassandra requires that an entire row (meaning
@@ -69,9 +52,6 @@
 class InvalidDictionary(DatabaseError):
     pass
 
-<<<<<<< HEAD
-def _get_friend_or_follower_ids(cf, user_id, count):
-=======
 
 def _long(i):
     """
@@ -87,7 +67,6 @@
     return struct.unpack('>d', b)
 
 def _get_friend_or_follower_unames(cf, uname, count):
->>>>>>> 8cb49142
     """
     Gets the social graph (friends or followers) for a username.
     """
@@ -102,12 +81,7 @@
     Gets a timeline or a userline given a username, a start, and a limit.
     """
     # First we need to get the raw timeline (in the form of tweet ids)
-<<<<<<< HEAD
-    c_start = start if start else ''
-    try:
-        timeline = cf.get(str(user_id), column_start=c_start,
-            column_count=limit, column_reversed=True)
-=======
+
     # We get one more tweet than asked for, and if we exceed the limit by doing so,
     #  that tweet's key (timestamp) is returned as the 'next' key for pagination.
     start = _long(start) if start else ''
@@ -115,7 +89,6 @@
     try:
         timeline = cf.get(str(uname), column_start=start, column_count=limit + 1,
             column_reversed=True)
->>>>>>> 8cb49142
     except NotFoundException:
         return []
 
@@ -245,14 +218,9 @@
     """
     Saves the tweet record.
     """
-<<<<<<< HEAD
-    # Generate a timestamp, and put it in the tweet record
-    ts = int(time.time() * 1e6)
-    tweet['_ts'] = str(ts)
-=======
     # Generate a timestamp for the USER/TIMELINE
     ts = _long(time.time() * 1e6)
->>>>>>> 8cb49142
+
     # Insert the tweet, then into the user's timeline, then into the public one
     TWEET.insert(str(tweet_id), tweet)
     USERLINE.insert(str(uname), {ts: str(tweet_id)})
