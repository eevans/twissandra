--- conflicted
+++ resolved
@@ -224,20 +224,7 @@
     for follower_username in follower_usernames:
         TIMELINE.insert(str(follower_username), {ts: str(tweet_id)})
 
-<<<<<<< HEAD
-def save_retweet(tweet_id, user_id):
-    """
-    Records a retweet.
-    """
-    ts = _long(int(time.time() * 1e6))
-    # Insert the tweet into all of the follower streams
-    for follower_id in get_follower_ids(user_id):
-        TIMELINE.insert(str(follower_id), {ts: str(tweet_id)})
-
-def add_friends(from_user, to_users):
-=======
 def add_friends(from_username, to_usernames):
->>>>>>> 7b3d5c3d
     """
     Adds a friendship relationship from one user to some others.
     """
@@ -254,4 +241,9 @@
     for username in to_usernames:
         FRIENDS.remove(str(from_username), column=str(username))
     for to_username in to_usernames:
-        FOLLOWERS.remove(str(to_username), column=str(to_username))+        FOLLOWERS.remove(str(to_username), column=str(to_username))
+
+def save_retweet(tweet_id, user_id):
+    """
+    Records a retweet.
+    """